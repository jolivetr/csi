'''
A class that deals with InSAR data, after decimation using VarRes.

Written by R. Jolivet, B. Riel and Z. Duputel, April 2013.
Edited by T. Shreve, June 2019. Edited buildsynth to include pressure sources.
'''

# Externals
import numpy as np
import pyproj as pp
import matplotlib.pyplot as plt
import matplotlib.path as path
import scipy.spatial.distance as scidis
import copy
import sys, os

# Personals
from .SourceInv import SourceInv
from .geodeticplot import geodeticplot as geoplot
from . import csiutils as utils

class insar(SourceInv):
    '''
    Args:
        * name      : Name of the InSAR dataset.

    Kwargs:
        * utmzone   : UTM zone. (optional, default is 10 (Western US))
        * lon0      : Longitude of the utmzone
        * lat0      : Latitude of the utmzone
        * ellps     : ellipsoid (optional, default='WGS84')

    Returns:
        * None
    '''

    def __init__(self, name, utmzone=None, ellps='WGS84', verbose=True, lon0=None, lat0=None):

        # Base class init
        super(insar,self).__init__(name,
                                   utmzone=utmzone,
                                   ellps=ellps,
                                   lon0=lon0,
                                   lat0=lat0)

        # Initialize the data set
        self.dtype = 'insar'

        if verbose:
            print ("---------------------------------")
            print ("---------------------------------")
            print ("Initialize InSAR data set {}".format(self.name))
        self.verbose = verbose

        # Initialize some things
        self.vel = None
        self.synth = None
        self.err = None
        self.lon = None
        self.lat = None
        self.los = None
        self.corner = None
        self.xycorner = None
        self.Cd = None

        # All done
        return

    def mergeInsar(self, sar):
        '''
        Combine the existing data set with another insar object.

        Args:
            * sar     : Instance of the insar class

        Returns:
            * None
        '''

        # Assert we have the same geographic transformation
        assert self.utmzone==sar.utmzone, 'Objects do not have the same \
                geographic transform'
        assert self.lon0==sar.lon0, 'Objects do not have the same \
                geographic transform'
        assert self.lat0==sar.lat0, 'Objects do not have the same \
                geographic transform'

        # Assert everything exists
        if self.err is None:
            self.err = np.array([])
        if self.vel is None:
            self.vel = np.array([])
        if self.lat is None:
            self.lat = np.array([])
        if self.lon is None:
            self.lon = np.array([])
        if self.los is None:
            self.los = np.array([])

        # Assert everything exists in the slave
        assert sar.vel is not None, 'Nothing to merge in...'

        # Add things
        self.err = np.array(self.err.tolist()+sar.err.tolist())
        self.vel = np.array(self.vel.tolist()+sar.vel.tolist())
        self.lat = np.array(self.lat.tolist()+sar.lat.tolist())
        self.lon = np.array(self.lon.tolist()+sar.lon.tolist())
        self.los = np.array(self.los.tolist()+sar.los.tolist())

        # Convert to xy
        self.x, self.y = self.ll2xy(self.lon, self.lat)

        # All done
        return

    def checkZeros(self):
        '''
        Checks and remove data points that have Zeros in vel, lon or lat
        '''

        # Check
        if self.vel is not None:
            uVel = np.flatnonzero(self.vel==0.)
        else:
            uVel = np.array([])

        # Reject pixels
        self.reject_pixel(uVel)

        # All done
        return

    def checkNaNs(self):
        '''
        Checks and remove data points that have NaNs in vel, err, lon, lat or los.
        '''

        # Check
        if self.vel is not None:
            uVel = np.flatnonzero(np.isnan(self.vel))
        else:
            uVel = np.array([])
        if self.err is not None:
            uErr = np.flatnonzero(np.isnan(self.err))
        else:
            uErr = np.array([])
        if self.lon is not None:
            uLon = np.flatnonzero(np.isnan(self.lon))
        else:
            uLon = np.array([])
        if self.lat is not None:
            uLat = np.flatnonzero(np.isnan(self.lat))
        else:
            uLat = np.array([])
        if self.los is not None:
            uLos, toto = np.where(np.isnan(self.los))
            uLos = np.unique(uLos.flatten())
        else:
            uLos = np.array([])

        # Concatenate all these guys
        uRemove = np.concatenate((uVel, uErr, uLon, uLat, uLos))

        # Reject pixels
        self.reject_pixel(uRemove)

        # All done
        return

    def read_from_ascii_simple(self, filename, factor=1.0, step=0.0, header=0, los=None):
        '''
        Read the InSAR data from an ascii file with 3 cols.

        Args:
            * filename      : Name of the input file (format is Lon, Lat. data)

        Kwargs:
            * factor        : Factor to multiply the LOS velocity.
            * step          : Add a value to the velocity.
            * header        : Size of the header.
            * los           : LOS unit vector (3 column array)

        Returns:
            * None
        '''

        # Open the file
        fin = open(filename, 'r')

        # Read it all
        Lines = fin.readlines()
        fin.close()

        # Initialize the business
        self.vel = []
        self.err = []
        self.lon = []
        self.lat = []

        # Loop over yje lines
        for i in range(len(Lines)):
            # Get values
            line = Lines[i].split()
            # Fill in the values
            self.lon.append(np.float(line[0]))
            self.lat.append(np.float(line[1]))
            self.vel.append(np.float(line[2]))
            if len(line)>3:
                self.err.append(np.float(line[3]))
            else:
                self.err.append(0.0)

        # Make arrays
        self.vel = (np.array(self.vel)+step)*factor
        self.err = np.array(self.err)*factor
        self.lon = np.array(self.lon)
        self.lat = np.array(self.lat)

        # set lon to (0, 360.)
        self._checkLongitude()

        # Compute lon lat to utm
        self.x, self.y = self.ll2xy(self.lon,self.lat)

        # store the factor
        self.factor = factor

        # LOS
        if los is not None:
            self.los = []
            fin = open(los, 'r')
            Lines = fin.readlines()
            fin.close()
            for line in Lines:
                line = line.split()
                self.los.append([float(line[0]), float(line[1]), float(line[2])])
            self.los = np.array(self.los)
        else:
            self.los = None

        # All done
        return

    def read_from_ascii(self, filename, factor=1.0, step=0.0, header=0):
        '''
        Read the InSAR data from an ascii file.

        Args:
            * filename      : Name of the input file. Format is Lon, Lat, data, uncertainty, los E, los N, los U.

        Kwargs:
            * factor        : Factor to multiply the LOS velocity.
            * step          : Add a value to the velocity.
            * header        : Size of the header.

        Returns:
            * None
        '''

        # Open the file
        fin = open(filename, 'r')

        # Read it all
        Lines = fin.readlines()
        fin.close()

        # Initialize the business
        self.vel = []
        self.lon = []
        self.lat = []
        self.err = []
        self.los = []
        self.corner = []

        # Loop over yje lines
        for i in range(header,len(Lines)):
            # Get values
            line = Lines[i].split()
            # Fill in the values
            self.lon.append(np.float(line[0]))
            self.lat.append(np.float(line[1]))
            self.vel.append(np.float(line[2]))
            self.err.append(np.float(line[3]))
            self.los.append([np.float(line[4]), np.float(line[5]), np.float(line[6])])

        # Make arrays
        self.vel = (np.array(self.vel)+step)*factor
        self.lon = np.array(self.lon)
        self.lat = np.array(self.lat)
        self.err = np.array(self.err)*factor
        self.los = np.array(self.los)

        # set lon to (0, 360.)
        self._checkLongitude()

        # Compute lon lat to utm
        self.x, self.y = self.ll2xy(self.lon,self.lat)

        # store the factor
        self.factor = factor

        # All done
        return

    def read_from_varres(self,filename, factor=1.0, step=0.0, header=2, cov=False):
        '''
        Read the InSAR LOS rates from the VarRes output.

        Args:
            * filename      : Name of the input file. Two files are opened filename.txt and filename.rsp.

        Kwargs:
            * factor        : Factor to multiply the LOS velocity.
            * step          : Add a value to the velocity.
            * header        : Size of the header.
            * cov           : Read an additional covariance file (binary float32, Nd*Nd elements).

        Returns:
            * None
        '''

        if self.verbose:
            print ("Read from file {} into data set {}".format(filename, self.name))

        # Open the file
        fin = open(filename+'.txt','r')
        fsp = open(filename+'.rsp','r')

        # Read it all
        A = fin.readlines()
        B = fsp.readlines()

        # Initialize the business
        self.vel = []
        self.lon = []
        self.lat = []
        self.err = []
        self.los = []
        self.corner = []

        # Loop over the A, there is a header line header
        for i in range(header, len(A)):
            tmp = A[i].split()
            self.vel.append(np.float(tmp[5]))
            self.lon.append(np.float(tmp[3]))
            self.lat.append(np.float(tmp[4]))
            self.err.append(np.float(tmp[6]))
            self.los.append([np.float(tmp[8]), np.float(tmp[9]), np.float(tmp[10])])
            tmp = B[i].split()
            self.corner.append([np.float(tmp[6]), np.float(tmp[7]), np.float(tmp[8]), np.float(tmp[9])])

        # Make arrays
        self.vel = (np.array(self.vel)+step)*factor
        self.lon = np.array(self.lon)
        self.lat = np.array(self.lat)
        self.err = np.array(self.err)*np.abs(factor)
        self.los = np.array(self.los)
        self.corner = np.array(self.corner)

        # Close file
        fin.close()
        fsp.close()

        # set lon to (0, 360.)
        #self._checkLongitude()

        # Compute lon lat to utm
        self.x, self.y = self.ll2xy(self.lon,self.lat)

        # Compute corner to xy
        self.xycorner = np.zeros(self.corner.shape)
        x, y = self.ll2xy(self.corner[:,0], self.corner[:,1])
        self.xycorner[:,0] = x
        self.xycorner[:,1] = y
        x, y = self.ll2xy(self.corner[:,2], self.corner[:,3])
        self.xycorner[:,2] = x
        self.xycorner[:,3] = y

        # Read the covariance
        if cov:
            nd = self.vel.size
            self.Cd = np.fromfile(filename+'.cov', dtype=np.float32).reshape((nd, nd))*factor*factor

        # Store the factor
        self.factor = factor

        # All done
        return

    def read_from_binary(self, data, lon, lat, err=None, factor=1.0,
                               step=0.0, incidence=None, heading=None, azimuth=None, los=None,
                               dtype=np.float32, remove_nan=True, downsample=1,
                               remove_zeros=True):
        '''
        Read from binary file or from array.

        Args:
            * data      : binary array containing the data or binary file
            * lon       : binary arrau containing the longitude or binary file
            * lat       : binary array containing the latitude or binary file

        Kwargs:
            * err           : Uncertainty (array)
            * factor        : multiplication factor (default is 1.0)
            * step          : constant added to the data (default is 0.0)
            * incidence     : incidence angle (degree)
            * heading       : heading angle (degree)
            * azimuth       : Azimuth angle (degree)
            * los           : LOS unit vector 3 component array (3-column array)
            * dtype         : data type (default is np.float32 if data is a file)
            * remove_nan    : True/False
            * downsample    : default is 1 (take one pixel out of those)
            * remove_zeros  : True/False

        Return:
            * None
        '''

        # Get the data
        if type(data) is str:
            vel = np.fromfile(data, dtype=dtype)[::downsample]*factor + step
        else:
            vel = data.flatten()[::downsample]*factor + step

        # Get the lon
        if type(lon) is str:
            lon = np.fromfile(lon, dtype=dtype)[::downsample]
        else:
            lon = lon[::downsample]

        # Get the lat
        if type(lat) is str:
            lat = np.fromfile(lat, dtype=dtype)[::downsample]
        else:
            lat = lat[::downsample]

        # Check sizes
        assert vel.shape==lon.shape, 'Something wrong with the sizes: {} {} {} '.format(vel.shape, lon.shape, lat.shape)
        assert vel.shape==lat.shape, 'Something wrong with the sizes: {} {} {} '.format(vel.shape, lon.shape, lat.shape)

        # Get the error
        if err is not None:
            if type(err) is str:
                err = np.fromfile(err, dtype=dtype)[::downsample]
            err = err * np.abs(factor)
            assert vel.shape==err.shape, 'Something wrong with the sizes: {} {} {} '.format(vel.shape, lon.shape, lat.shape)

        # If zeros
        if remove_zeros:
            iZeros = np.flatnonzero(np.logical_or(vel!=0.,
                                                  lon!=0.,
                                                  lat!=0.))
        else:
            iZeros = range(len(vel))

        # Check NaNs
        if remove_nan:
            iFinite = np.flatnonzero(np.isfinite(vel))
        else:
            iFinite = range(len(vel))

        # Compute the LOS
        if heading is not None:
            if type(incidence) is np.ndarray:
                self.inchd2los(incidence, heading, origin='binaryfloat')
                self.los = self.los[::downsample,:]
            elif type(incidence) in (float, np.float):
                self.inchd2los(incidence, heading, origin='float')
            elif type(incidence) is str:
                self.inchd2los(incidence, heading, origin='binary')
                self.los = self.los[::downsample,:]
        elif azimuth is not None:
            if type(incidence) is np.ndarray:
                self.incaz2los(incidence, azimuth, origin='binaryfloat',
                        dtype=dtype)
                self.los = self.los[::downsample,:]
            elif type(incidence) in (float, np.float):
                self.incaz2los(incidence, azimuth, origin='float')
            elif type(incidence) is str:
                self.incaz2los(incidence, azimuth, origin='binary',
                                dtype=dtype)
                self.los = self.los[::downsample,:]
        elif los is not None:
            if type(los) is np.ndarray:
                self.los = los[::downsample,:]
            elif type(los) is str:
                self.los = np.fromfile(los, 'f').reshape((len(vel), 3))
        else:
            self.los = None

        # Who to keep
        iKeep = np.intersect1d(iZeros, iFinite)

        # Remove unwanted pixels
        vel = vel[iKeep]
        if err is not None:
            err = err[iKeep]
        lon = lon[iKeep]
        lat = lat[iKeep]
        if self.los is not None:
            self.los = self.los[iKeep,:]

        # Set things in self
        self.vel = vel
        if err is not None:
            self.err = err
        else:
            self.err = None
        self.lon = lon
        self.lat = lat

        # Keep track of factor
        self.factor = factor

        # set lon to (0, 360.)
        self._checkLongitude()

        # compute x, y
        self.x, self.y = self.ll2xy(self.lon, self.lat)

        # All done
        return

    def read_from_mat(self, filename, factor=1.0, step=0.0, incidence=35.88, heading=-13.115):
        '''
        Reads velocity map from a mat file.

        Args:
            * filename  : Name of the input matlab file

        Kwargs:
            * factor    : scale by a factor.
            * step      : add a step.
            * incidence : incidence angle (degree)
            * heading   : heading angle (degree)

        Returns:
            * None
        '''

        # Initialize values
        self.vel = []
        self.lon = []
        self.lat = []
        self.err = []
        self.los = []

        # Open the input file
        import scipy.io as scio
        A = scio.loadmat(filename)

        # Get the phase values
        self.vel = (A['velo'].flatten()+ step)*factor
        self.err = A['verr'].flatten()
        self.err[np.where(np.isnan(self.vel))] = np.nan
        self.vel[np.where(np.isnan(self.err))] = np.nan

        # Deal with lon/lat
        Lon = A['posx'].flatten()
        Lat = A['posy'].flatten()
        Lon,Lat = np.meshgrid(Lon,Lat)
        w,l = Lon.shape
        self.lon = Lon.reshape((w*l,)).flatten()
        self.lat = Lat.reshape((w*l,)).flatten()

        # Keep the non-nan pixels
        u = np.flatnonzero(np.isfinite(self.vel))
        self.lon = self.lon[u]
        self.lat = self.lat[u]
        self.vel = self.vel[u]
        self.err = self.err[u]

        # set lon to (0, 360.)
        self._checkLongitude()

        # Convert to utm
        self.x, self.y = self.ll2xy(self.lon, self.lat)

        # Deal with the LOS
        self.inchd2los(incidence, heading)

        # Store the factor
        self.factor = factor

        # All done
        return

    def incaz2los(self, incidence, azimuth, origin='onefloat', dtype=np.float32):
        '''
        From the incidence and the heading, defines the LOS vector.

        Args:
            * incidence : Incidence angle.
            * azimuth   : Azimuth angle of the LOS

        Kwargs:
            * origin    : What are these numbers
                - onefloat      : One number
                - grd           : grd files
                - binary        : Binary files
                - binaryfloat   : Arrays of float
            * dtype     : Data type (default is np.float32)

        Returns:
            * None

        '''

        # Save values
        self.incidence = incidence
        self.azimuth = azimuth

        # Read the files if needed
        if origin in ('grd', 'GRD'):
            try:
                from netCDF4 import Dataset as netcdf
                fincidence = netcdf(incidence, 'r', format='NETCDF4')
                fazimuth = netcdf(azimuth, 'r', format='NETCDF4')
            except:
                import scipy.io.netcdf as netcdf
                fincidence = netcdf.netcdf_file(incidence)
                fazimuth = netcdf.netcdf_file(azimuth)
            incidence = np.array(fincidence.variables['z'][:]).flatten()
            azimuth = np.array(fazimuth.variables['z'][:]).flatten()
            self.origininchd = origin
        elif origin in ('binary', 'bin'):
            incidence = np.fromfile(incidence, dtype=dtype)
            azimuth = np.fromfile(azimuth, dtype=dtype)
            self.origininchd = origin
        elif origin in ('binaryfloat'):
            self.origininchd = origin

        self.Incidence = incidence
        self.Azimuth = azimuth

        # Convert angles
        alpha = -1.0*azimuth*np.pi/180.
        phi = incidence*np.pi/180.

        # Compute LOS
        Se = np.sin(alpha) * np.sin(phi)
        Sn = np.cos(alpha) * np.sin(phi)
        Su = np.cos(phi)

        # Store it
        if origin in ('grd', 'GRD', 'binary', 'bin', 'binaryfloat'):
            self.los = np.ones((alpha.shape[0],3))
        else:
            self.los = np.ones((self.lon.shape[0],3))
        self.los[:,0] *= Se
        self.los[:,1] *= Sn
        self.los[:,2] *= Su

        # all done
        return

    def inchd2los(self, incidence, heading, origin='onefloat'):
        '''
        From the incidence and the heading, defines the LOS vector.

        Args:
            * incidence : Incidence angle.
            * heading   : Heading angle.

        Kwargs:
            * origin    : What are these numbers
                - onefloat      : One number
                - grd           : grd files
                - binary        : Binary files
                - binaryfloat   : Arrays of float

        Returns:
            * None
        '''

        # Save values
        self.incidence = incidence
        self.heading = heading

        # Read the files if needed
        if origin in ('grd', 'GRD'):
            try:
                from netCDF4 import Dataset as netcdf
                fincidence = netcdf(incidence, 'r', format='NETCDF4')
                fheading = netcdf(heading, 'r', format='NETCDF4')
            except:
                import scipy.io.netcdf as netcdf
                fincidence = netcdf.netcdf_file(incidence)
                fheading = netcdf.netcdf_file(heading)
            incidence = np.array(fincidence.variables['z'][:]).flatten()
            heading = np.array(fheading.variables['z'][:]).flatten()
            self.origininchd = origin
        elif origin in ('binary', 'bin'):
            incidence = np.fromfile(incidence, dtype=np.float32)
            heading = np.fromfile(heading, dtype=np.float32)
            self.origininchd = origin
        elif origin in ('binaryfloat'):
            self.origininchd = origin

        self.Incidence = incidence
        self.Heading = heading

        # Convert angles
        alpha = (heading+90.)*np.pi/180.
        phi = incidence *np.pi/180.

        # Compute LOS
        Se = -1.0 * np.sin(alpha) * np.sin(phi)
        Sn = -1.0 * np.cos(alpha) * np.sin(phi)
        Su = np.cos(phi)

        # Store it
        if origin in ('grd', 'GRD', 'binary', 'bin', 'binaryfloat'):
            self.los = np.ones((alpha.shape[0],3))
        else:
            self.los = np.ones((self.lon.shape[0],3))
        self.los[:,0] *= Se
        self.los[:,1] *= Sn
        self.los[:,2] *= Su

        # all done
        return

    def read_from_grd(self, filename, factor=1.0, step=0.0, incidence=None, heading=None,
                      los=None, keepnans=False):
        '''
        Reads velocity map from a grd file.

        Args:
            * filename  : Name of the input file

        Kwargs:
            * factor    : scale by a factor
            * step      : add a value.
            * incidence : incidence angle (degree)
            * heading   : heading angle (degree)
            * los       : LOS unit vector (3 column array)
            * keepnans  : True/False

        Returns:
            * None
        '''

        print ("Read from file {} into data set {}".format(filename, self.name))

        # Initialize values
        self.vel = []
        self.lon = []
        self.lat = []
        self.err = []
        self.los = []

        # Open the input file
        try:
            from netCDF4 import Dataset as netcdf
            fin = netcdf(filename, 'r', format='NETCDF4')
        except ImportError:
            import scipy.io.netcdf as netcdf
            fin = netcdf.netcdf_file(filename)

        # Get the values
        if len(fin.variables['z'].shape)==1:
            self.vel = (np.array(fin.variables['z'][:]) + step) * factor
        else:
            self.vel = (np.array(fin.variables['z'][:,:]).flatten() + step)*factor
        self.err = np.zeros((self.vel.shape))
        self.err[np.where(np.isnan(self.vel))] = np.nan
        self.vel[np.where(np.isnan(self.err))] = np.nan

        # Deal with lon/lat
        if 'x' in fin.variables.keys():
            Lon = fin.variables['x'][:]
            Lat = fin.variables['y'][:]
        elif 'lon' in fin.variables.keys():
            Lon = fin.variables['lon'][:]
            Lat = fin.variables['lat'][:]
        else:
            Nlon, Nlat = fin.variables['dimension'][:]
            Lon = np.linspace(fin.variables['x_range'][0], fin.variables['x_range'][1], Nlon)
            Lat = np.linspace(fin.variables['y_range'][1], fin.variables['y_range'][0], Nlat)
        self.lonarr = Lon.copy()
        self.latarr = Lat.copy()
        Lon, Lat = np.meshgrid(Lon,Lat)
        w, l = Lon.shape
        self.lon = Lon.reshape((w*l,)).flatten()
        self.lat = Lat.reshape((w*l,)).flatten()
        self.grd_shape = Lon.shape

        # Keep the non-nan pixels only
        if not keepnans:
            u = np.flatnonzero(np.isfinite(self.vel))
            self.lon = self.lon[u]
            self.lat = self.lat[u]
            self.vel = self.vel[u]
            self.err = self.err[u]

        # set lon to (0, 360.)
        self._checkLongitude()

        # Convert to utm
        self.x, self.y = self.ll2xy(self.lon, self.lat)

        # Deal with the LOS
        if heading is not None and incidence is not None and los is None:
            if type(heading) is str:
                ori = 'grd'
            else:
                ori = 'float'
            self.inchd2los(incidence, heading, origin=ori)
            if not keepnans and self.los.shape[0]!=self.lon.shape[0]:
                self.los = self.los[u,:]
        elif los is not None:
            # If strings, they are meant to be grd files
            if type(los[0]) is str:
                if los[0][-4:] not in ('.grd'):
                    print('LOS input files do not seem to be grds as the displacement file')
                    print('There might be some issues...')
                    print('      Input files: {}, {} and {}'.format(los[0], los[1], los[2]))
                try:
                    from netCDF4 import Dataset
                    finx = Dataset(los[0], 'r', format='NETCDF4')
                    finy = Dataset(los[1], 'r', format='NETCDF4')
                    finz = Dataset(los[2], 'r', format='NETCDF4')
                except ImportError:
                    import scipy.io.netcdf as netcdf
                    finx = netcdf.netcdf_file(los[0])
                    finy = netcdf.netcdf_file(los[1])
                    finz = netcdf.netcdf_file(los[2])
                losx = np.array(finx.variables['z'][:,:]).flatten()
                losy = np.array(finy.variables['z'][:,:]).flatten()
                losz = np.array(finz.variables['z'][:,:]).flatten()
                # Remove NaNs?
                if not keepnans:
                    losx = losx[u]
                    losy = losy[u]
                    losz = losz[u]
                # Do as if binary
                losList = [losx, losy, losz]
            # Store these guys
            self.los = np.zeros((len(losx),3))
            self.los[:,0] = losx
            self.los[:,1] = losy
            self.los[:,2] = losz

        else:
            print('Warning: not enough information to compute LOS')
            print('LOS will be set to 1,0,0')
            self.los = np.zeros((len(self.vel),3))
            self.los[:,0] = 1.0
            self.los[:,1] = 0.0
            self.los[:,2] = 0.0

        # Store the factor
        self.factor = factor

        # All done
        return

    def ModelResolutionDownsampling(self, faults, threshold, damping, startingsize=10., minimumsize=0.5, tolerance=0.1, plot=False):
        '''
        Downsampling algorythm based on Lohman & Simons, 2005, G3.

        Args:
            * faults        : List of faults, these need to have a buildGFs routine (ex: for RectangularPatches, it will be Okada).
            * threshold     : Resolution threshold, if above threshold, keep dividing.
            * damping       : Damping parameter. Damping is enforced through the addition of a identity matrix.

        Kwargs:
            * startingsize  : Starting size of the downsampling boxes.
            * minimumsize   : Minimum window size (km)
            * tolerance     : Tolerance on the window size calculation
            * plot          : True/False

        Returns:
            * None
        '''

        # If needed
        from .imagedownsampling import imagedownsampling

        # Check if faults have patches and builGFs routine
        for fault in faults:
            assert (hasattr(fault, 'builGFs')), 'Fault object {} does not have a buildGFs attribute...'.format(fault.name)

        # Create the insar downsampling object
        downsampler = imagedownsampling('Downsampler {}'.format(self.name), self, faults)

        # Initialize the downsampling starting point
        downsampler.initialstate(startingsize, minimumsize, tolerance=tolerance)

        # Iterate until done
        downsampler.ResolutionBasedIterations(threshold, damping, plot=False)

        # Plot
        if plot:
            downsampler.plot()

        # Write outputs
        downsampler.writeDownsampled2File(self.name, rsp=True)

        # All done
        return

    def buildDiagCd(self):
        '''
        Builds a full Covariance matrix from the uncertainties. The Matrix is just a diagonal matrix.
        '''

        # Assert
        assert self.err is not None, 'Need some uncertainties on the LOS displacements...'

        # Get some size
        nd = self.vel.shape[0]

        # Fill Cd
        self.Cd = np.diag(self.err**2)

        # All done
        return

    def buildCd(self, sigma, lam, function='exp', diagonalVar=False,
                normalizebystd=False):
        '''
        Builds the full Covariance matrix from values of sigma and lambda.

        If function='exp':

            :math:`C_d(i,j) = \sigma^2  e^{-\\frac{d[i,j]}{\lambda}}`

        elif function='gauss':

            :math:`C_d(i,j) = \sigma^2 e^{-\\frac{d_{i,j}^2}{2*\lambda}}`

        Args:
            * sigma             : Sigma term of the covariance
            * lam               : Caracteristic length of the covariance

        Kwargs:
            * function          : Can be 'gauss' or 'exp'
            * diagonalVar       : Substitute the diagonal by the standard deviation of the measurement squared
            * normalizebystd    : Weird option to normalize the covariance matrix by the std deviation

        Returns:
            * None
        '''

        # Assert
        assert function in ('exp', 'gauss'), \
                'Unknown functional form for Covariance matrix'

        # Check something
        if normalizebystd:
            diagonalVar = True

        # Get some size
        nd = self.vel.shape[0]

        # positions
        x = self.x
        y = self.y
        distance = np.sqrt( (x[:,None] - x[None,:])**2 + (y[:,None] - y[None,:])**2)

        # Compute Cd
        if function is 'exp':
            self.Cd = sigma*sigma*np.exp(-1.0*distance/lam)
        elif function is 'gauss':
            self.Cd = sigma*sigma*np.exp(-1.0*distance*distance/(2*lam))

        # Normalize
        if normalizebystd:
            for i in range(nd):
                for j in range(i,nd):
                    self.Cd[j,i] *= self.err[j]*self.err[i]/(sigma*sigma)
                    self.Cd[i,j] *= self.err[j]*self.err[i]/(sigma*sigma)

        # Substitute variance?
        if diagonalVar:
            for i in range(nd):
                self.Cd[i,i] = self.err[i]**2

        # All done
        return

    def distancePixel2Pixel(self, i, j):
        '''
        Returns the distance in km between two pixels.

        Args:
            * i     : index of a pixel
            * h     : index of a pixel

        Returns:
            * float
        '''

        # Get values
        x1 = self.x[i]
        y1 = self.y[i]
        x2 = self.x[j]
        y2 = self.y[j]

        # Compute the distance
        d = np.sqrt((x2-x1)**2 + (y2-y1)**2)

        # All done
        return d

    def distance2point(self, lon, lat):
        '''
        Returns the distance of all pixels to a point.

        Args:
            * lon       : Longitude of a point
            * lat       : Latitude of a point

        Returns:
            * array
        '''

        # Get coordinates
        x = self.x
        y = self.y

        # Get point coordinates
        xp, yp = self.ll2xy(lon, lat)

        # compute distance
        return np.sqrt( (x-xp)**2 + (y-yp)**2 )

    def returnAverageNearPoint(self, lon, lat, distance):
        '''
        Returns the phase value, the los and the errors averaged over a distance
        from a point (lon, lat).

        Args:
            * lon       : longitude of the point
            * lat       : latitude of the point
            * distance  : distance around the point

        Returns:
            * float, float, tuple
        '''

        # Get the distances
        distances = self.distance2point(lon, lat)

        # Get the indexes
        u = np.flatnonzero(distances<=distance)

        # return the values
        if len(u)>0:
            vel = np.nanmean(self.vel[u])
            err = np.nanstd(self.vel[u])
            los = np.nanmean(self.los[u,:], axis=0)
            los /= np.linalg.norm(los)
            return vel, err, los
        else:
            return None, None, None

    def extractAroundGPS(self, gps, distance, doprojection=True):
        '''
        Returns a gps object with values projected along the LOS around the
        gps stations included in gps. In addition, it projects the gps displacements
        along the LOS

        Args:
            * gps           : gps or gpstimeseries object
            * distance      : distance to consider around the stations

        Kwargs:
            * doprojection  : Projects the gps enu disp into the los as well

        Retunrs:
            * gps instance
        '''

        # Create a gps object
        out = copy.deepcopy(gps)

        # Create a holder in the new gps object
        out.vel_los = []
        out.err_los = []
        out.los = []

        # Iterate over the stations
        for lon, lat in zip(out.lon, out.lat):
            vel, err, los = self.returnAverageNearPoint(lon, lat, distance)
            out.vel_los.append(vel)
            out.err_los.append(err)
            out.los.append(los)

        # Convert to arrays
        out.vel_los = np.array(out.vel_los)
        out.err_los = np.array(out.err_los)
        out.los = np.array(out.los)

        # Do a projection
        if doprojection:
            gps.project2InSAR(out.los)

        # All done
        return out

    def select_pixels(self, minlon, maxlon, minlat, maxlat):
        '''
        Select the pixels in a box defined by min and max, lat and lon.

        Args:
            * minlon        : Minimum longitude.
            * maxlon        : Maximum longitude.
            * minlat        : Minimum latitude.
            * maxlat        : Maximum latitude.

        Retunrs:
            * None
        '''

        # Store the corners
        self.minlon = minlon
        self.maxlon = maxlon
        self.minlat = minlat
        self.maxlat = maxlat

        # Select on latitude and longitude
        u = np.flatnonzero((self.lat>minlat) & (self.lat<maxlat) & (self.lon>minlon) & (self.lon<maxlon))

        # Do it
        self.keepPixels(u)

        # All done
        return

    def keepPixels(self, u):
        '''
        Keep the pixels indexed u and ditch the other ones

        Args:
            * u         : array of indexes

        Returns:
            * None
        '''

        # Select the stations
        self.lon = self.lon[u]
        self.lat = self.lat[u]
        self.x = self.x[u]
        self.y = self.y[u]
        self.vel = self.vel[u]
        if self.err is not None:
            self.err = self.err[u]
        if self.los is not None:
            self.los = self.los[u]
        if self.synth is not None:
            self.synth = self.synth[u]
        if self.corner is not None:
            self.corner = self.corner[u,:]
            self.xycorner = self.xycorner[u,:]

        # Deal with the covariance matrix
        if self.Cd is not None:
            Cdt = self.Cd[u,:]
            self.Cd = Cdt[:,u]

        # All done
        return

    def setGFsInFault(self, fault, G, vertical=True):
        '''
        From a dictionary of Green's functions, sets these correctly into the fault
        object fault for future computation.

        Args:
            * fault     : Instance of Fault
            * G         : Dictionary with 3 entries 'strikeslip', 'dipslip' and 'tensile'. These can be a matrix or None.

        Kwargs:
            * vertical  : Set here for consistency with other data objects, but will always be set to True, whatever you do.

        Returns:
            * None
        '''
        if fault.type is "Fault":
            # Get the values
            try:
                GssLOS = G['strikeslip']
            except:
                GssLOS = None
            try:
                GdsLOS = G['dipslip']
            except:
                GdsLOS = None
            try:
                GtsLOS = G['tensile']
            except:
                GtsLOS = None
            try:
                GcpLOS = G['coupling']
            except:
                GcpLOS = None

            # set the GFs
            fault.setGFs(self, strikeslip=[GssLOS], dipslip=[GdsLOS], tensile=[GtsLOS],
                        coupling=[GcpLOS], vertical=True)
        elif fault.type is "Pressure":
            try:
                GpLOS = G['pressure']
            except:
                GpLOS = None
            try:
                GdvxLOS = G['pressureDVx']
            except:
                GdvxLOS = None
            try:
                GdvyLOS = G['pressureDVy']
            except:
                GdvyLOS = None
            try:
                GdvzLOS = G['pressureDVz']
            except:
                GdvzLOS = None

            fault.setGFs(self, deltapressure=[GpLOS], GDVx=[GdvxLOS] , GDVy=[GdvyLOS], GDVz =[GdvzLOS], vertical=True)

        # All done
        return


    def setTransformNormalizingFactor(self, x0, y0, normX, normY, base):
        '''
        Set orbit normalizing factors in insar object.

        Args:
            * x0        : Reference point x coordinate
            * y0        : Reference point y coordinate
            * normX     : Normalization distance along x
            * normY     : Normalization distance along y
            * base      : baseline

        Returns:
            * None
        '''

        self.TransformNormalizingFactor = {}
        self.TransformNormalizingFactor['x'] = normX
        self.TransformNormalizingFactor['y'] = normY
        self.TransformNormalizingFactor['ref'] = [x0, y0]
        self.TransformNormalizingFactor['base'] = base

        # All done
        return


    def computeTransformNormalizingFactor(self):
        '''
        Compute orbit normalizing factors and store them in insar object.

        Returns:
            * None
        '''

        x0 = np.mean(self.x)
        y0 = np.mean(self.y)
        normX = np.abs(self.x - x0).max()
        normY = np.abs(self.y - y0).max()
        base_max = np.max([normX, normY])
        #print(self.x,self.y)
        print('normalizing factors are ', x0,y0,normX,normY)
        self.TransformNormalizingFactor = {}
        self.TransformNormalizingFactor['x'] = normX
        self.TransformNormalizingFactor['y'] = normY
        self.TransformNormalizingFactor['ref'] = [x0, y0]
        self.TransformNormalizingFactor['base'] = base_max
        # All done
        return

    def getTransformEstimator(self, trans, computeNormFact=True):
        '''
        Returns the Estimator for the transformation to estimate in the InSAR data.

        Args:
            * trans     : Transformation type
                - 1: constant offset to the data
                - 3: constant and linear function of x and y
                - 4: constant, linear term and cross term.
                - strain: Estimates an aerial strain tensor

        Kwargs:
            * computeNormFact   : Recompute the normalization factor

        Returns:
            * None
        '''

        # Several cases
        if type(trans) is int:
            T = self.getPolyEstimator(trans, computeNormFact=computeNormFact)
        elif type(trans) is str:
            T = self.get2DstrainEst(computeNormFact=computeNormFact)

        # All done
        return T

    def get2DstrainEst(self, computeNormFact=True):
        '''
        Returns the matrix to estimate the 2d aerial strain tensor. When building the estimator, third column is the Epsilon_xx component, Fourth column is the Epsilon_xy component, fifth column is the Epsilon_yy component.

        Kwargs:
            * computeNormFact       : Recompute the normalization factor

        Returns:
            * None
        '''

        # Get the number of gps stations
        ns = self.vel.shape[0]

        # Parameter size
        nc = 3

        # Get the reference
        if computeNormFact:
            self.computeTransformNormalizingFactor()
        x0,y0 = self.TransformNormalizingFactor['ref']
        base = self.TransformNormalizingFactor['base']

        # Compute the baselines
        base_x = (self.x - x0)/base
        base_y = (self.y - y0)/base

        # Store the normalizing factor
        self.StrainNormalizingFactor = base

        # Allocate a Base
        H = np.zeros((2,nc))

        # Allocate the 2 full matrix
        Hfe = np.zeros((ns,nc))
        Hfn = np.zeros((ns,nc))

        # Fill in
        Hfe[:,0] = base_x
        Hfe[:,1] = 0.5*base_y
        Hfn[:,1] = 0.5*base_x
        Hfn[:,2] = base_y

        # multiply by the los
        Hout = self.los[:,0][:,np.newaxis]*Hfe + self.los[:,1][:,np.newaxis]*Hfn

        # All done
        return Hout

    def getPolyEstimator(self, ptype, computeNormFact=True):
        '''
        Returns the Estimator for the polynomial form to estimate in the InSAR data.

        Args:
            * ptype: integer
                - 1: constant offset to the data
                - 3: constant and linear function of x and y
                - 4: constant, linear term and cross term.

        Kwargs:
            * computeNormFact : bool

        Returns:
            * None
        '''

        # number of data points
        nd = self.vel.shape[0]

        # Create the Estimator
        orb = np.zeros((nd, ptype))
        if ptype > 0.0:
            orb[:,0] = 1.0

        if ptype >= 3:
            # Compute normalizing factors
            if computeNormFact:
                self.computeTransformNormalizingFactor()
            else:
                assert hasattr(self, 'TransformNormalizingFactor'), 'You must set TransformNormalizingFactor first'

            normX = self.TransformNormalizingFactor['x']
            normY = self.TransformNormalizingFactor['y']
            x0, y0 = self.TransformNormalizingFactor['ref']

            # Fill in functionals
            orb[:,1] = (self.x - x0) / normX
            orb[:,2] = (self.y - y0) / normY

        if ptype == 4:
            orb[:,3] = orb[:,1] * orb[:,2]

        # Scale everything by the data factor
        orb *= self.factor

        # All done
        return orb

    def computePoly(self, fault, computeNormFact=True):
        '''
        Computes the orbital bias estimated in fault

        Args:
            * fault : Fault object that has a polysol structure.

        Kwargs:
            * computeNormFact   : Recompute the norm factors

        Returns:
            * None
        '''

        # Get the polynomial type
        ptype = fault.poly[self.name]

        # Get the parameters
        params = fault.polysol[self.name]
        if type(params) is dict:
            params = params[ptype]

        # Get the estimator
        Horb = self.getPolyEstimator(ptype, computeNormFact=computeNormFact)

        # Compute the polynomial
        self.orbit = np.dot(Horb, params)

        # All done
        return

    def computeCustom(self, fault):
        '''
        Computes the displacements associated with the custom green's functions.

        Args:
            * fault : A fault instance

        Returns:
            * None
        '''

        # Get GFs and parameters
        G = fault.G[self.name]['custom']
        custom = fault.custom[self.name]

        # Compute
        self.custompred = np.dot(G,custom)

        # All done
        return

    def removePoly(self, fault, verbose=False, custom=False ,computeNormFact=True):
        '''
        Removes a polynomial from the parameters that are in a fault.

        Args:
            * fault     : a fault instance

        Kwargs:
            * verbose           : Show us stuff
            * custom            : include custom green's functions
            * computeNormFact   : recompute norm factors

        Returns:
            * None
        '''

        # compute the polynomial
        self.computePoly(fault,computeNormFact=computeNormFact)

        # Print Something
        if verbose:
<<<<<<< HEAD
            print('Correcting insar {} from polynomial function: {}'.format(self.name))
=======
            print('Correcting insar {} from polynomial function'.format(self.name))
>>>>>>> a93196b6
        # Correct
        self.vel -= self.orbit
        # Correct Custom
        if custom:
            self.computeCustom(fault)
            self.vel -= self.custompred

        # All done
        return

    def removeTransformation(self, fault, verbose=False, custom=False):
        '''
        Wrapper of removePoly to ensure consistency between data sets.

        Args:
            * fault     : a fault instance

        Kwargs:
            * verbose   : talk to us
            * custom    : Remove custom GFs

        Returns:
            * None
        '''

        self.removePoly(fault, verbose=verbose, custom=custom)

        # All done
        return

    def removeSynth(self, faults, direction='sd', poly=None, vertical=True, custom=False, computeNormFact=True):
        '''
        Removes the synthetics using the faults and the slip distributions that are in there.

        Args:
            * faults        : List of faults.

        Kwargs:
            * direction         : Direction of slip to use.
            * poly              : if a polynomial function has been estimated, build and/or include
            * vertical          : always True - used here for consistency among data types
            * custom            : if True, uses the fault.custom and fault.G[data.name]['custom'] to correct
            * computeNormFact   : if False, uses TransformNormalizingFactor set with self.setTransformNormalizingFactor

        Returns:
            * None
        '''

        # Build synthetics
        self.buildsynth(faults, direction=direction, poly=poly, custom=custom, computeNormFact=computeNormFact)

        # Correct
        self.vel -= self.synth

        # All done
        return

    def buildsynth(self, faults, direction='sd', poly=None, vertical=True, custom=False, computeNormFact=True):
        '''
        Computes the synthetic data using either the faults and the associated slip distributions or the pressure sources.

        Args:
            * faults        : List of faults or pressure sources.

        Kwargs:
            * direction         : Direction of slip to use or None for pressure sources.
            * poly              : if a polynomial function has been estimated, build and/or include
            * vertical          : always True. Used here for consistency among data types
            * custom            : if True, uses the fault.custom and fault.G[data.name]['custom'] to correct
            * computeNormFact   : if False, uses TransformNormalizingFactor set with self.setTransformNormalizingFactor

        Returns:
            * None
        '''

        # Check list
        if type(faults) is not list:
            faults = [faults]

        # Number of data
        Nd = self.vel.shape[0]

        # Clean synth
        self.synth = np.zeros((self.vel.shape))

        # Loop on each fault
        for fault in faults:
            if fault.type is "Fault":
                # Get the good part of G
                G = fault.G[self.name]

                if ('s' in direction) and ('strikeslip' in G.keys()):
                    Gs = G['strikeslip']
                    Ss = fault.slip[:,0]
                    losss_synth = np.dot(Gs,Ss)
                    self.synth += losss_synth
                if ('d' in direction) and ('dipslip' in G.keys()):
                    Gd = G['dipslip']
                    Sd = fault.slip[:,1]
                    losds_synth = np.dot(Gd, Sd)
                    self.synth += losds_synth
                if ('t' in direction) and ('tensile' in G.keys()):
                    Gt = G['tensile']
                    St = fault.slip[:,2]
                    losop_synth = np.dot(Gt, St)
                    self.synth += losop_synth
                if ('c' in direction) and ('coupling' in G.keys()):
                    Gc = G['coupling']
                    Sc = fault.coupling
                    losdc_synth = np.dot(Gc,Sc)
                    self.synth += losdc_synth

                if custom:
                    Gc = G['custom']
                    Sc = fault.custom[self.name]
                    losdc_synth = np.dot(Gc, Sc)
                    self.synth += losdc_synth

                if poly is not None:
                    # Compute the polynomial
                    self.computePoly(fault,computeNormFact=computeNormFact)
                    if poly is 'include':
                        self.removePoly(fault, computeNormFact=computeNormFact)
                    else:
                        self.synth += self.orbit

            #Loop on each pressure source
            elif fault.type is "Pressure":

                # Get the good part of G
                G = fault.G[self.name]
                if fault.source in {"Mogi", "Yang"}:
                    Gp = G['pressure']
                    Sp = fault.deltapressure/fault.mu
                    print("Scaling by pressure", fault.deltapressure )
                    losdp_synth = Gp*Sp
                    self.synth += losdp_synth

                elif fault.source is ("pCDM"):
                    Gdx = G['pressureDVx']
                    Sxp = fault.DVx/fault.scale
                    lossx_synth = np.dot(Gdx,Sxp)
                    self.synth += lossx_synth
                    Gdy = G['pressureDVy']
                    Syp = fault.DVy/fault.scale
                    lossy_synth = np.dot(Gdy, Syp)
                    self.synth += lossy_synth
                    Gdz = G['pressureDVz']
                    Szp = fault.DVz/fault.scale
                    lossz_synth = np.dot(Gdz, Szp)
                    self.synth += lossz_synth

                elif fault.source is ("CDM"):
                    Gp = G['pressure']
                    Sp = fault.deltaopening
                    print("Scaling by opening")
                    losdp_synth = Gp*Sp
                    self.synth += losdp_synth


                if custom:
                    Gc = G['custom']
                    Sc = fault.custom[self.name]
                    losdc_synth = np.dot(Gc, Sc)
                    self.synth += losdc_synth

                if poly is not None:
                    # Compute the polynomial
                    self.computePoly(fault,computeNormFact=computeNormFact)
                    if poly is 'include':
                        self.removePoly(fault, computeNormFact=computeNormFact)
                    else:
                        self.synth += self.orbit


        # All done
        return

    def writeEDKSdata(self):
        '''
        ***Obsolete***
        '''

        # Get the x and y positions
        x = self.x
        y = self.y

        # Get LOS informations
        los = self.los

        # Open the file
        datname = self.name.replace(' ','_')
        filename = 'edks_{}.idEN'.format(datname)
        fout = open(filename, 'w')

        # Write a header
        fout.write("id E N E_los N_los U_los\n")

        # Loop over the data locations
        for i in range(len(x)):
            string = '{:5d} {} {} {} {} {} \n'.format(i, x[i], y[i], los[i,0], los[i,1], los[i,2])
            fout.write(string)

        # Close the file
        fout.close()

        # All done
        return datname,filename

    def reject_pixel(self, u):
        '''
        Reject pixels.

        Args:
            * u         : Index of the pixel to reject.

        Returns:
            * None
        '''

        self.lon = np.delete(self.lon, u)
        self.lat = np.delete(self.lat, u)
        self.x = np.delete(self.x, u)
        self.y = np.delete(self.y, u)
        if self.err is not None:
            self.err = np.delete(self.err, u)
        self.los = np.delete(self.los, u, axis=0)
        self.vel = np.delete(self.vel, u)

        if self.Cd is not None:
            self.Cd = np.delete(self.Cd, u, axis=0)
            self.Cd = np.delete(self.Cd, u, axis=1)

        if self.corner is not None:
            self.corner = np.delete(self.corner, u, axis=0)
            self.xycorner = np.delete(self.xycorner, u, axis=0)

        if self.synth is not None:
            self.synth = np.delete(self.synth, u, axis=0)

        # All done
        return

    def reject_pixels_fault(self, dis, faults):
        '''
        Rejects the pixels that are {dis} km close to the fault.

        Args:
            * dis       : Threshold distance.
            * faults    : list of fault objects.

        Returns:
            * None
        '''

        # Variables to trim are  self.corner,
        # self.xycorner, self.Cd, (self.synth)

        # Check something
        if faults.__class__ is not list:
            faults = [faults]

        # Build a line object with the faults
        fl = []
        for flt in faults:
            f = [[x, y] for x,y in np.vstack((flt.xf, flt.yf)).T.tolist()]
            fl = fl + f

        # Get all the positions
        pp = [[x, y] for x,y in zip(self.x, self.y)]

        # Get distances
        D = scidis.cdist(pp, fl)

        # Get minimums
        d = np.min(D, axis=1)
        del D

        # Find the close ones
        if dis>0.:
            u = np.where(d<=dis)[0]
        else:
            u = np.where(d>=(-1.0*dis))[0]

        # Reject
        self.reject_pixel(u)

        # All done
        return u

    def getprofile(self, name, loncenter, latcenter, length, azimuth, width):
        '''
        Project the SAR velocities onto a profile. Works on the lat/lon coordinates system. Profile is stored in a dictionary called {self}.profile

        Args:
            * name              : Name of the profile.
            * loncenter         : Profile origin along longitude.
            * latcenter         : Profile origin along latitude.
            * length            : Length of profile.
            * azimuth           : Azimuth in degrees.
            * width             : Width of the profile.

        Returns:
            * None
        '''

        # the profiles are in a dictionary
        if not hasattr(self, 'profiles'):
            self.profiles = {}

        # Convert the lat/lon of the center into UTM.
        xc, yc = self.ll2xy(loncenter, latcenter)

        # Get the profile
        Dalong, Dacros, Bol, boxll, box, xe1, ye1, xe2, ye2, \
                lon, lat = utils.coord2prof(self, xc, yc, length, azimuth, width)

        # Get values
        vel = self.vel[Bol]
        if self.synth is not None:
            synth = self.synth[Bol]
        else:
            synth = None
        if self.err is not None:
            err = self.err[Bol]
        else:
            err = None
        if self.los is not None:
            los = self.los[Bol]
        else:
            los = None

        # Store it in the profile list
        self.profiles[name] = {}
        dic = self.profiles[name]
        dic['Center'] = [loncenter, latcenter]
        dic['Length'] = length
        dic['Width'] = width
        dic['Box'] = np.array(boxll)
        dic['Lon'] = lon
        dic['Lat'] = lat
        dic['LOS Velocity'] = vel
        dic['LOS Synthetics'] = synth
        dic['LOS Error'] = err
        dic['Distance'] = np.array(Dalong)
        dic['Normal Distance'] = np.array(Dacros)
        dic['EndPoints'] = [[xe1, ye1], [xe2, ye2]]
        lone1, late1 = self.putm(xe1*1000., ye1*1000., inverse=True)
        lone2, late2 = self.putm(xe2*1000., ye2*1000., inverse=True)
        dic['EndPointsLL'] = [[lone1, late1],
                              [lone2, late2]]
        dic['LOS vector'] = los

        # All done
        return

    def getprofileAlongCurve(self, name, lon, lat, width, widthDir):
        '''
        Project the SAR velocities onto a profile. Works on the lat/lon coordinates system. Has not been tested in a long time...

        Args:
            * name              : Name of the profile.
            * lon               : Longitude of the Line around which we do the profile
            * lat               : Latitude of the Line around which we do the profile
            * width             : Width of the zone around the line.
            * widthDir          : Direction to of the width.

        Returns:
            * None
        '''

        # the profiles are in a dictionary
        if not hasattr(self, 'profiles'):
            self.profiles = {}

        # lonlat2xy
        xl = []
        yl = []
        for i in range(len(lon)):
            x, y = self.ll2xy(lon[i], lat[i])
            xl.append(x)
            yl.append(y)

        # Get the profile
        Dalong, vel, err, Dacros, boxll, xc, yc, xe1, ye1, xe2, ye2, length = self.curve2prof(xl, yl, width, widthDir)

        # get lon lat center
        loncenter, latcenter = self.xy2ll(xc, yc)

        # Store it in the profile list
        self.profiles[name] = {}
        dic = self.profiles[name]
        dic['Center'] = [loncenter, latcenter]
        dic['Length'] = length
        dic['Width'] = width
        dic['Box'] = np.array(boxll)
        dic['LOS Velocity'] = vel
        dic['LOS Error'] = err
        dic['Distance'] = np.array(Dalong)
        dic['Normal Distance'] = np.array(Dacros)
        dic['EndPoints'] = [[xe1, ye1], [xe2, ye2]]
        lone1, late1 = self.putm(xe1*1000., ye1*1000., inverse=True)
        lone2, late2 = self.putm(xe2*1000., ye2*1000., inverse=True)
        dic['EndPointsLL'] = [[lone1, late1],
                              [lone2, late2]]

        # All done
        return

    def referenceProfile(self, name, xmin, xmax, method='mean'):
        '''
        Removes the mean value of points between xmin and xmax. Optionally, can remove the linear best fit between these 2 values

        Args:
            * name      : Name of the profile
            * xmin      : minimum value along X-axis to consider
            * xmax      : Maximum value along X-axis to consider

        Kwargs:
            * method    : 'mean' or 'linear'

        Returns:
            * None
        '''

        # Get the profile
        profile = self.profiles[name]

        # Get the indexes
        ii = self._getindexXlimProfile(name, xmin, xmax)

        # Check
        if len(ii)==0:
            return

        # Get average value
        if method=='mean':
            reference = profile['LOS Velocity'][ii].mean()
        elif method=='linear':
            y = profile['LOS Velocity'][ii]
            x = profile['Distance'][ii]
            P = np.polyfit(x, y, 1)
            reference = profile['Distance']*P[0] + P[1]

        # Set the reference
        profile['LOS Velocity'] -= reference

        # all done
        return

    def cleanProfile(self, name, xlim=None, zlim=None):
        '''
        Cleans a specified profile.

        Args:
            * name      : name of the profile to work with

        Kwargs:
            * xlim      : tuple (xmin, xmax). Removes pixels outside of this box
            * zlim      : tuple (zmin, zmax). Removes pixels outside of this box

        Returns:
            * None
        '''

        # Get profile
        profile = self.profiles[name]

        # Distance cleanup
        if xlim is not None:
            ii = self._getindexXlimProfile(name, xlim[0], xlim[1])
            profile['Distance'] = profile['Distance'][ii]
            profile['LOS Velocity'] = profile['LOS Velocity'][ii]
            profile['Normal Distance'] = profile['Normal Distance'][ii]
            if profile['LOS Error'] is not None:
                profile['LOS Error'] = profile['LOS Error'][ii]

        # Amplitude cleanup
        if zlim is not None:
            ii = self._getindexZlimProfile(name, zlim[0], zlim[1])
            profile['Distance'] = profile['Distance'][ii]
            profile['LOS Velocity'] = profile['LOS Velocity'][ii]
            profile['Normal Distance'] = profile['Normal Distance'][ii]
            if profile['LOS Error'] is not None:
                profile['LOS Error'] = profile['LOS Error'][ii]

        return

    def smoothProfile(self, name, window, method='mean'):
        '''
        Computes smoothed profile but running a mean or median window on the profile.

        Args:
            * name      : Name of the profile to work on
            * window    : Width of the window (km)

        Kwargs:
            * method    : 'mean' or 'median'

        Returns:
            * None
        '''

        # Get profile
        dis = self.profiles[name]['Distance']
        vel = self.profiles[name]['LOS Velocity']
        los = self.profiles[name]['LOS vector']

        # Create the bins
        bins = np.arange(dis.min(), dis.max(), window)
        indexes = np.digitize(dis, bins)

        # Create Lists
        outvel = []
        outerr = []
        outdis = []
        if los is not None:
            outlos = []

        # Run a runing average on it
        for i in range(len(bins)-1):

            # Find the guys inside this bin
            uu = np.flatnonzero(indexes==i)

            # If there is points in this bin
            if len(uu)>0:

                # Get the mean
                if method in ('mean'):
                    m = vel[uu].mean()
                elif method in ('median'):
                    m = np.median(vel[uu])

                # Get the mean distance
                d = dis[uu].mean()

                # Get the error
                e = vel[uu].std()

                # Set it
                outvel.append(m)
                outerr.append(e)
                outdis.append(d)

                # Get the LOS
                if los is not None:
                    l = los[uu,:].mean(axis=0)
                    outlos.append(l)

        # Copy the old profile and modify it
        newName = 'Smoothed {}'.format(name)
        self.profiles[newName] = copy.deepcopy(self.profiles[name])
        self.profiles[newName]['LOS Velocity'] = np.array(outvel)
        self.profiles[newName]['LOS Error'] = np.array(outerr)
        self.profiles[newName]['Distance'] = np.array(outdis)
        if los is not None:
            self.profiles[newName]['LOS vector'] = np.array(outlos)

        # All done
        return

    def _getindexXlimProfile(self, name, xmin, xmax):
        '''
        Returns the index of the points that are in between xmin & xmax.
        '''

        # Get the distance array
        distance = self.profiles[name]['Distance']

        # Get the indexes
        ii = np.flatnonzero(distance>=xmin)
        jj = np.flatnonzero(distance<=xmax)
        uu = np.intersect1d(ii,jj)

        # All done
        return uu

    def _getindexZlimProfile(self, name, zmin, zmax):
        '''
        Returns the index of the points that are in between zmin & zmax.
        '''

        # Get the velocity
        velocity = self.profiles[name]['LOS Velocity']

        # Get the indexes
        ii = np.flatnonzero(velocity>=zmin)
        jj = np.flatnonzero(velocity<=zmax)
        uu = np.intersect1d(ii,jj)

        # All done
        return uu

    def curve2prof(self, xl, yl, width, widthDir):
        '''
        Routine returning the profile along a curve. !!!! Not tested in a long time !!!!

        Args:
            * xl                : List of the x coordinates of the line.
            * yl                : List of the y coordinates of the line.
            * width             : Width of the zone around the line.
            * widthDir          : Direction to of the width.

        Returns:
            * None
        '''

        # If not list
        if type(xl) is not list:
            xl = xl.tolist()
            yl = yl.tolist()

        # Get the widthDir into radians
        alpha = widthDir*np.pi/180.

        # Get the endpoints
        xe1 = xl[0]
        ye1 = yl[0]
        xe2 = xl[-1]
        ye2 = yl[-1]

        # Convert the endpoints
        elon1, elat1 = self.xy2ll(xe1, ye1)
        elon2, elat2 = self.xy2ll(xe2, ye2)

        # Translate the line into the withDir direction on both sides
        transx = np.sin(alpha)*width/2.
        transy = np.cos(alpha)*width/2.

        # Make a box with that
        box = []
        pts = zip(xl, yl)
        for x, y in pts:
            box.append([x+transx, y+transy])
        box.append([xe2, ye2])
        pts.reverse()
        for x, y in pts:
            box.append([x-transx, y-transy])
        box.append([xe1, ye1])

        # Convert the box into lon lat to save it for further purpose
        boxll = []
        for b in box:
            boxll.append(self.xy2ll(b[0], b[1]))

        # vector perpendicular to the curve
        vec = np.array([xe1-box[-2][0], ye1-box[-2][1]])

        # Get the InSAR points inside this box
        SARXY = np.vstack((self.x, self.y)).T
        rect = path.Path(box, closed=False)
        Bol = rect.contains_points(SARXY)
        xg = self.x[Bol]
        yg = self.y[Bol]
        vel = self.vel[Bol]
        if self.err is not None:
            err = self.err[Bol]
        else:
            err = None

        # Compute the cumulative distance along the line
        dis = np.zeros((len(xl),))
        for i in range(1, len(xl)):
            d = np.sqrt((xl[i] - xl[i-1])**2 + (yl[i] - yl[i-1])**2)
            dis[i] = dis[i-1] + d

        # Sign of the position across
        sarxy = np.vstack((np.array(xg-xe1), np.array(yg-ye1))).T
        sign = np.sign(np.dot(sarxy, vec))

        # Get their position along and across the line
        Dalong = []
        Dacross = []
        for x, y, s in zip(xg.tolist(), yg.tolist(), sign.tolist()):
            d = scidis.cdist([[x, y]], [[xli, yli] for xli, yli in zip(xl, yl)])[0]
            imin1 = d.argmin()
            dmin1 = d[imin1]
            d[imin1] = 99999999.
            imin2 = d.argmin()
            dmin2 = d[imin2]
            # Put it along the fault
            dtot = dmin1+dmin2
            xcd = (xl[imin1]*dmin1 + xl[imin2]*dmin2)/dtot
            ycd = (yl[imin1]*dmin1 + yl[imin2]*dmin2)/dtot
            # Distance
            if dmin1<dmin2:
                jm = imin1
            else:
                jm = imin2
            # Append
            Dalong.append(dis[jm] + np.sqrt( (xcd-xl[jm])**2 + (ycd-yl[jm])**2) )
            Dacross.append(s*np.sqrt( (xcd-x)**2 + (ycd-y)**2 ))

        # Remove NaNs
        jj = np.flatnonzero(np.isfinite(vel)).tolist()
        vel = vel[jj]
        Dalong = np.array(Dalong)[jj]
        Dacross = np.array(Dacross)[jj]
        if err is not None:
            err = err[jj]

        # Length
        length = dis[-1]

        # Center
        uu = np.argmin(np.abs(dis-length/2.))
        xc = xl[uu]
        yc = yl[uu]

        # All done
        return Dalong, vel, err, Dacross, boxll, xc, yc, xe1, ye1, xe2, ye2, length

    def getAlongStrikeOffset(self, name, fault, interpolation=None, width=1.0,
            length=10.0, faultwidth=1.0, tolerance=0.2, azimuthpad=2.0):

        '''
        Runs along a fault to determine variations of the phase offset in the
        along strike direction. !!!! Not tested in a long time !!!!

        Args:
            * name              : name of the results stored in AlongStrikeOffsets
            * fault             : a fault object.

        Kwargs:
            * interpolation     : interpolation distance
            * width             : width of the profiles used
            * length            : length of the profiles used
            * faultwidth        : width of the fault zone.
            * tolerance         : ??
            * azimuthpad        : ??

        Returns:
            * None
        '''

        # the Along strike measurements are in a dictionary
        if not hasattr(self, 'AlongStrikeOffsets'):
            self.AlongStrikeOffsets = {}

        # Interpolate the fault object if asked
        if interpolation is not None:
            fault.discretize(every=interpolation, tol=tolerance)
            xf = fault.xi
            yf = fault.yi
        else:
            xf = fault.xf
            yf = fault.yf

        # Initialize some lists
        ASprof = []
        ASx = []
        ASy = []
        ASazi = []

        # Loop
        for i in range(len(xf)):

            # Write something
            sys.stdout.write('\r Fault point {}/{}'.format(i,len(xf)))
            sys.stdout.flush()

            # Get coordinates
            xp = xf[i]
            yp = yf[i]

            # get the local profile and fault azimuth
            Az, pAz = self._getazimuth(xf, yf, i, pad=azimuthpad)

            # If there is something
            if np.isfinite(Az):

                # Get the profile
                norm, dis, Bol = utils.coord2prof(xp, yp,
                        length, pAz, width)[0:3]
                vel = self.vel[Bol]
                err = self.err[Bol]

                # Keep only the non NaN values
                pts = np.flatnonzero(np.isfinite(vel))
                dis = np.array(dis)[pts]
                ptspos = np.flatnonzero(dis>0.0)
                ptsneg = np.flatnonzero(dis<0.0)

                # If there is enough points, on both sides, get the offset value
                if (len(pts)>20 and len(ptspos)>10 and len(ptsneg)>10):

                    # Select the points
                    vel = vel[pts]
                    err = err[pts]
                    norm = np.array(norm)[pts]

                    # Symmetrize the profile
                    mindis = np.min(dis)
                    maxdis = np.max(dis)
                    if np.abs(mindis)>np.abs(maxdis):
                       pts = np.flatnonzero(dis>-1.0*maxdis)
                    else:
                        pts = np.flatnonzero(dis<=-1.0*mindis)

                    # Get the points
                    dis = dis[pts]
                    ptsneg = np.flatnonzero(dis>0.0)
                    ptspos = np.flatnonzero(dis<0.0)

                    # If we still have enough points on both sides
                    if (len(pts)>20 and len(ptspos)>10 and len(ptsneg)>10 and np.abs(mindis)>(10*faultwidth/2)):

                        # Get the values
                        vel = vel[pts]
                        err = err[pts]
                        norm = norm[pts]

                        # Get offset
                        off = self._getoffset(dis, vel, faultwidth, plot=False)

                        # Store things in the lists
                        ASprof.append(off)
                        ASx.append(xp)
                        ASy.append(yp)
                        ASazi.append(Az)

                    else:

                        # Store some NaNs
                        ASprof.append(np.nan)
                        ASx.append(xp)
                        ASy.append(yp)
                        ASazi.append(Az)

                else:

                    # Store some NaNs
                    ASprof.append(np.nan)
                    ASx.append(xp)
                    ASy.append(yp)
                    ASazi.append(Az)
            else:

                # Store some NaNs
                ASprof.append(np.nan)
                ASx.append(xp)
                ASy.append(yp)
                ASazi.append(Az)

        ASprof = np.array(ASprof)
        ASx = np.array(ASx)
        ASy = np.array(ASy)
        ASazi = np.array(ASazi)

        # Store things
        self.AlongStrikeOffsets[name] = {}
        dic = self.AlongStrikeOffsets[name]
        dic['xpos'] = ASx
        dic['ypos'] = ASy
        lon, lat = self.xy2ll(ASx, ASy)
        dic['lon'] = lon
        dic['lat'] = lat
        dic['offset'] = ASprof
        dic['azimuth'] = ASazi

        # Compute along strike cumulative distance
        if interpolation is not None:
            disc = True
        dic['distance'] = fault.cumdistance(discretized=disc)

        # Clean screen
        sys.stdout.write('\n')
        sys.stdout.flush()

        # all done
        return

    def writeAlongStrikeOffsets2File(self, name, filename):
        '''
        Write the variations of the offset along strike in a file.

        Args:
            * name      : name of the profile to work on
            * filename  : output file name

        Returns:
            * None
        '''

        # Open a file
        fout = open(filename, 'w')

        # Write the header
        fout.write('# Distance (km) || Offset || Azimuth (rad) || Lon || Lat \n')

        # Get the values from the dictionary
        x = self.AlongStrikeOffsets[name]['distance']
        y = self.AlongStrikeOffsets[name]['offset']
        azi = self.AlongStrikeOffsets[name]['azimuth']
        lon = self.AlongStrikeOffsets[name]['lon']
        lat = self.AlongStrikeOffsets[name]['lat']

        # Write to file
        for i in range(len(x)):
            fout.write('{} {} {} {} {} \n'.format(x[i], y[i], azi[i], lon[i], lat[i]))

        # Close file
        fout.close()

    def writeProfile2File(self, name, filename, fault=None):
        '''
        Writes the profile named 'name' to the ascii file filename.

        Args:
            * name      : Name of the profile to work with
            * filename  : Output file name

        Kwargs:
            * fault     : Instance of fault. Can be a list of faults. Adds the intersection with the fault in the header of the file.

        Returns:
            * None
        '''

        # open a file
        fout = open(filename, 'w')

        # Get the dictionary
        dic = self.profiles[name]

        # Write the header
        fout.write('#---------------------------------------------------\n')
        fout.write('# Profile Generated with CSI\n')
        fout.write('# Center: {} {} \n'.format(dic['Center'][0], dic['Center'][1]))
        fout.write('# Endpoints: \n')
        fout.write('#           {} {} \n'.format(dic['EndPointsLL'][0][0], dic['EndPointsLL'][0][1]))
        fout.write('#           {} {} \n'.format(dic['EndPointsLL'][1][0], dic['EndPointsLL'][1][1]))
        fout.write('# Box Points: \n')
        fout.write('#           {} {} \n'.format(dic['Box'][0][0],dic['Box'][0][1]))
        fout.write('#           {} {} \n'.format(dic['Box'][1][0],dic['Box'][1][1]))
        fout.write('#           {} {} \n'.format(dic['Box'][2][0],dic['Box'][2][1]))
        fout.write('#           {} {} \n'.format(dic['Box'][3][0],dic['Box'][3][1]))

        # Place faults in the header
        if fault is not None:
            if fault.__class__ is not list:
                fault = [fault]
            fout.write('# Fault Positions: \n')
            for f in fault:
                d = self.intersectProfileFault(name, f)
                fout.write('# {}           {} \n'.format(f.name, d))

        fout.write('#---------------------------------------------------\n')

        # Write the values
        for i in range(len(dic['Distance'])):
            d = dic['Distance'][i]
            Vp = dic['LOS Velocity'][i]
            if dic['LOS Error'] is not None:
                Ep = dic['LOS Error'][i]
            else:
                Ep = None
            Lon = dic['Lon'][i]
            Lat = dic['Lat'][i]
            if np.isfinite(Vp):
                fout.write('{} {} {} {} {} \n'.format(d, Vp, Ep, Lon, Lat))

        # Close the file
        fout.close()

        # all done
        return

    def plotprofile(self, name, legendscale=10., fault=None, norm=None, ref='utm', synth=False):
        '''
        Plot profile.

        Args:
            * name      : Name of the profile.

        Kwargs:
            * legendscale: Length of the legend arrow.
            * fault     : Fault object
            * norm      : Colorscale limits
            * ref       : utm or lonlat
            * synth     : Plot synthetics (True/False).

        Returns:
            * None
        '''

        # Check the profile
        x = self.profiles[name]['Distance']
        assert len(x)>5, 'There is less than 5 points in your profile...'

        # Plot the insar
        self.plot(faults=fault, norm=norm, show=False)

        # plot the box on the map
        b = self.profiles[name]['Box']
        bb = np.zeros((len(b)+1, 2))
        for i in range(len(b)):
            x = b[i,0]
            if x<0.:
                x += 360.
            bb[i,0] = x
            bb[i,1] = b[i,1]
        bb[-1,0] = bb[0,0]
        bb[-1,1] = bb[0,1]
        self.fig.carte.plot(bb[:,0], bb[:,1], '-k', zorder=0)

        # open a figure
        fig = plt.figure()
        prof = fig.add_subplot(111)

        # plot the profile
        x = self.profiles[name]['Distance']
        y = self.profiles[name]['LOS Velocity']
        ey = self.profiles[name]['LOS Error']
        try:
            p = prof.errorbar(x, y, yerr=ey, label='LOS', fmt='o')
        except:
            p = prof.plot(x, y, label='LOS', marker='.')
        if synth:
            sy = self.profiles[name]['LOS Synthetics']
            s = prof.plot(x, sy, '-r', label='synthetics')

        # If a fault is here, plot it
        if fault is not None:
            # If there is only one fault
            if fault.__class__ is not list:
                fault = [fault]
            # Loop on the faults
            for f in fault:
                # Get the distance
                d = self.intersectProfileFault(name, f)
                if d is not None:
                    ymin, ymax = prof.get_ylim()
                    prof.plot([d, d], [ymin, ymax], '--', label=f.name)

        # plot the legend
        prof.legend()

        # Show to screen
        self.fig.show(showFig=['map'])

        # All done
        return

    def intersectProfileFault(self, name, fault):
        '''
        Gets the distance between the fault/profile intersection and the profile center.

        Args:
            * name      : name of the profile.
            * fault     : fault object from verticalfault.

        Returns:
            * float
        '''

        # Import shapely
        import shapely.geometry as geom

        # Grab the fault trace
        xf = fault.xf
        yf = fault.yf

        # Grab the profile
        prof = self.profiles[name]

        # import shapely
        import shapely.geometry as geom

        # Build a linestring with the profile center
        Lp = geom.LineString(prof['EndPoints'])

        # Build a linestring with the fault
        ff = []
        for i in range(len(xf)):
            ff.append([xf[i], yf[i]])
        Lf = geom.LineString(ff)

        # Get the intersection
        if Lp.crosses(Lf):
            Pi = Lp.intersection(Lf)
            if type(Pi) is geom.point.Point:
                p = Pi.coords[0]
            else:
                return None
        else:
            return None

        # Get the center
        lonc, latc = prof['Center']
        xc, yc = self.ll2xy(lonc, latc)

        # Get the sign
        xa,ya = prof['EndPoints'][0]
        vec1 = [xa-xc, ya-yc]
        vec2 = [p[0]-xc, p[1]-yc]
        sign = np.sign(np.dot(vec1, vec2))

        # Compute the distance to the center
        d = np.sqrt( (xc-p[0])**2 + (yc-p[1])**2)*sign

        # All done
        return d

    def getRMS(self):
        '''
        Computes the RMS of the data and if synthetics are computed, the RMS of the residuals

        Returns:
            * float, float
        '''

        # Get the number of points
        N = self.vel.shape[0]

        # RMS of the data
        dataRMS = np.sqrt( 1./N * sum(self.vel**2) )

        # Synthetics
        if self.synth is not None:
            synthRMS = np.sqrt( 1./N *sum( (self.vel - self.synth)**2 ) )
            return dataRMS, synthRMS
        else:
            return dataRMS, 0.

        # All done

    def getVariance(self):
        '''
        Computes the Variance of the data and if synthetics are computed, the RMS of the residuals

        Returns:
            * float, float
        '''

        # Get the number of points
        N = self.vel.shape[0]

        # Varianceof the data
        dmean = self.vel.mean()
        dataVariance = ( 1./N * sum((self.vel-dmean)**2) )

        # Synthetics
        if self.synth is not None:
            rmean = (self.vel - self.synth).mean()
            synthVariance = ( 1./N *sum( (self.vel - self.synth - rmean)**2 ) )
            return dataVariance, synthVariance
        else:
            return dataVariance, 0.

        # All done

    def getMisfit(self):
        '''
        Computes the Summed Misfit of the data and if synthetics are computed, the RMS of the residuals

        Returns:
            * float, float
        '''

        # Misfit of the data
        dataMisfit = sum((self.vel))

        # Synthetics
        if self.synth is not None:
            synthMisfit =  sum( (self.vel - self.synth) )
            return dataMisfit, synthMisfit
        else:
            return dataMisfit, 0.

        # All done

    def plot(self, faults=None, figure=None, gps=None, decim=False, norm=None, data='data', show=True, drawCoastlines=True, expand=0.2, edgewidth=1, figsize=[None, None]):
        '''
        Plot the data set, together with a fault, if asked.

        Kwargs:
            * faults            : list of fault objects.
            * figure            : number of the figure.
            * gps               : list of gps objects.
            * decim             : plot the insar following the decimation process of varres.
            * norm              : colorbar limits
            * data              : 'data', 'synth' or 'res'
            * show              : bool. Show on screen?
            * drawCoastlines    : bool. default is True
            * expand            : default expand around the limits covered by the data
            * edgewidth         : width of the edges of the decimation process patches
            * figsize           : tuple of figure sizes

        Returns:
            * None
        '''

        # Get lons lats
        lonmin = self.lon.min()-expand
        if lonmin<0.:
            lonmin += 360.
        lonmax = self.lon.max()+expand
        if lonmax<0.:
            lonmax += 360.
        latmin = self.lat.min()-expand
        latmax = self.lat.max()+expand

        # Create a figure
        fig = geoplot(figure=figure, lonmin=lonmin, lonmax=lonmax, latmin=latmin, latmax=latmax, figsize=figsize)

        # Draw the coastlines
        if drawCoastlines:
            fig.drawCoastlines(drawLand=True, parallels=5, meridians=5, drawOnFault=True)

        # Plot the gps data if asked
        if gps is not None:
            if type(gps) is not list:
                gps = [gps]
            for g in gps:
                fig.gps(g)

        # Plot the decimation process, if asked
        if decim:
            fig.insar(self, norm=norm, colorbar=True, data=data, plotType='decimate', edgewidth=edgewidth)

        # Plot the insar
        if not decim:
            fig.insar(self, norm=norm, colorbar=True, data=data, plotType='scatter')

        # Plot the fault trace if asked
        if faults is not None:
            if type(faults) is not list:
                faults = [faults]
            for fault in faults:
                if fault.type is "Fault":
                    fig.faulttrace(fault)

        # Show
        if show:
            fig.show(showFig=['map'])
        else:
            self.fig = fig

        # All done
        return

    def write2grd(self, fname, oversample=1, data='data', interp=100, cmd='surface',
                        tension=None, useGMT=False, verbose=False, outDir='./'):
        '''
        Write to a grd file.

        Args:
            * fname     : Filename

        Kwargs:
            * oversample    : Oversampling factor.
            * data          : can be 'data' or 'synth'.
            * interp        : Number of points along lon and lat.
            * cmd           : command used for the conversion( i.e., surface or xyz2grd)
            * tension       : Tension in the gmt command
            * useGMT        : use surface or xyz2grd or the direct wrapper to netcdf
            * verbose       : Talk to us
            * outDir        : output directory

        Returns:
            * None
        '''

        # Filename
        fname = os.path.join(outDir, fname)

        # Get variables
        x = self.lon
        y = self.lat
        if data == 'data':
            z = self.vel
        elif data == 'synth':
            z = self.synth
        elif data == 'poly':
            z = self.orbit
        elif data == 'res':
            z = self.vel - self.synth

        if not useGMT:

            utils.write2netCDF(fname, x, y, z, nSamples=interp, verbose=verbose)

        else:

            # Write these to a dummy file
            fout = open('xyz.xyz', 'w')
            for i in range(x.shape[0]):
                fout.write('{} {} {} \n'.format(x[i], y[i], z[i]))
            fout.close()

            # Import subprocess
            import subprocess as subp

            # Get Rmin/Rmax/Rmin/Rmax
            lonmin = x.min()
            lonmax = x.max()
            latmin = y.min()
            latmax = y.max()
            R = '-R{}/{}/{}/{}'.format(lonmin, lonmax, latmin, latmax)

            # Create the -I string
            if type(interp)!=list:
                Nlon = int(interp)*int(oversample)
                Nlat = Nlon
            else:
                Nlon = int(interp[0])
                Nlat = int(interp[1])
            I = '-I{}+/{}+'.format(Nlon,Nlat)

            # Create the G string
            G = '-G'+fname

            # Create the command
            com = [cmd, R, I, G]

            # Add tension
            if tension is not None and cmd in ('surface'):
                T = '-T{}'.format(tension)

            # open stdin and stdout
            fin = open('xyz.xyz', 'r')

            # Execute command
            subp.call(com, stdin=fin, shell=False)

            # CLose the files
            fin.close()

        # All done
        return


    def write2file(self, fname, data='data', outDir='./'):
        '''
        Write to an ascii file

        Args:
            * fname     : Filename

        Kwargs:
            * data      : can be 'data', 'synth' or 'resid'
            * outDir    : output Directory

        Returns:
            * None
        '''

        # Get variables
        x = self.lon
        y = self.lat
        if data is 'data':
            z = self.vel
        elif data is 'synth':
            z = self.synth
        elif data is 'poly':
            z = self.orbit
        elif data is 'resid':
            z = self.vel - self.synth

        # Write these to a file
        fout = open(os.path.join(outDir, fname), 'w')
        for i in range(x.shape[0]):
            fout.write('{} {} {} \n'.format(x[i], y[i], z[i]))
        fout.close()

        return

    def writeDecim2file(self, filename, data='data', outDir='./'):
        '''
        Writes the decimation scheme to a file plottable by GMT psxy command.

        Args:
            * filename  : Name of the output file (ascii file)

        Kwargs:
            * data      : Add the value with a -Z option for each rectangle. Can be 'data', 'synth', 'res', 'transformation'
            * outDir    : output directory

        Returns:
            * None
        '''

        # Open the file
        fout = open(os.path.join(outDir, filename), 'w')

        # Which data do we add as colors
        if data in ('data', 'd', 'dat', 'Data'):
            values = self.vel
        elif data in ('synth', 's', 'synt', 'Synth'):
            values = self.synth
        elif data in ('res', 'resid', 'residuals', 'r'):
            values = self.vel - self.synth
        elif data in ('transformation', 'trans', 't'):
            values = self.transformation

        # Iterate over the data and corner
        for corner, d in zip(self.corner, values):

            # Make a line
            string = '> -Z{} \n'.format(d)
            fout.write(string)

            # Write the corners
            xmin, ymin, xmax, ymax = corner
            fout.write('{} {} \n'.format(xmin, ymin))
            fout.write('{} {} \n'.format(xmin, ymax))
            fout.write('{} {} \n'.format(xmax, ymax))
            fout.write('{} {} \n'.format(xmax, ymin))
            fout.write('{} {} \n'.format(xmin, ymin))

        # Close the file
        fout.close()

        # All done
        return

    def _getazimuth(self, x, y, i, pad=2):
        '''
        Get the azimuth of a line.
        Args:
            * x,y       : x,y values of the line.
            * i         : index of the position of interest.
            * pad       : number of points to take into account.
        '''
        # Compute distances along trace
        dis = np.sqrt((x-x[i])**2 + (y-y[i])**2)
        # Get points that are close than pad/2.
        pts = np.where(dis<=pad/2)
        # Get the azimuth if there is more than 2 points
        if len(pts[0])>=2:
                d = y[pts]
                G = np.vstack((np.ones(d.shape),x[pts])).T
                m,res,rank,s = np.linalg.lstsq(G,d)
                Az = np.arctan(m[1])
                pAz= Az+np.pi/2
        else:
                Az = np.nan
                pAz = np.nan
        # All done
        return Az*180./np.pi,pAz*180./np.pi

    def _getoffset(self, x, y, w, plot=True):
        '''
        Computes the offset around zero along a profile.
        Args:
            * x         : X-axis of the profile
            * y         : Y-axis of the profile
            * w         : Width of the zero zone.
        '''

        # Initialize plot
        if plot:
            plt.figure(1213)
            plt.clf()
            plt.plot(x,y,'.k')

        # Define function
        G = np.vstack((np.ones(y.shape),x)).T

        # fit a function on the negative side
        pts = np.where(x<=-1.*w/2.)
        dneg = y[pts]
        Gneg = np.squeeze(G[pts,:])
        mneg,res,rank,s = np.linalg.lstsq(Gneg,dneg)
        if plot:
            plt.plot(x,np.dot(G,mneg),'-r')

        # fit a function on the positive side
        pts = np.where(x>=w/2)
        dpos = y[pts]
        Gpos = np.squeeze(G[pts,:])
        mpos,res,rank,s = np.linalg.lstsq(Gpos,dpos)
        if plot:
            plt.plot(x,np.dot(G,mpos),'-g')

        # Offset
        off = mpos[0] - mneg[0]

        # plot
        if plot:
            print('Measured offset: {}'.format(off))
            plt.show()

        # all done
        return off

    def checkLOS(self, figure=1, factor=100., decim=1):
        '''
        Plots the LOS vectors in a 3D plot.

        Kwargs:
            * figure:   Figure number.
            * factor:   Increases the size of the vectors.
            * decim :   Do not plot all the pixels (takes way too much time)

        Returns:
            * None
        '''

        # Display
        print('Checks the LOS orientation')

        # Create a figure
        fig = plt.figure(figure)

        # Create an axis instance
        ax = fig.add_subplot(111, projection='3d')

        # Loop over the LOS
        for i in range(0,self.vel.shape[0],decim):
            x = [self.x[i], self.x[i]+self.los[i,0]*factor]
            y = [self.y[i], self.y[i]+self.los[i,1]*factor]
            z = [0, self.los[i,2]*factor]
            ax.plot3D(x, y, z, '-k')

        ax.set_xlabel('Easting')
        ax.set_ylabel('Northing')
        ax.set_zlabel('Up')

        # Show it
        plt.show()

        # All done
        return

#EOF<|MERGE_RESOLUTION|>--- conflicted
+++ resolved
@@ -1472,11 +1472,7 @@
 
         # Print Something
         if verbose:
-<<<<<<< HEAD
-            print('Correcting insar {} from polynomial function: {}'.format(self.name))
-=======
             print('Correcting insar {} from polynomial function'.format(self.name))
->>>>>>> a93196b6
         # Correct
         self.vel -= self.orbit
         # Correct Custom
